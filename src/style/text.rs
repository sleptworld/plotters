use super::color::{Color, RGBAColor};
use super::font::{FontDesc, FontFamily, FontStyle, FontTransform};
use super::size::{HasDimension, SizeDesc};
use super::BLACK;

<<<<<<< HEAD
/// The alignment of the text
=======
/// The alignment of the text.
///
/// Used to determine the invariant (anchor) points for backends
/// which render the text on the client side.
>>>>>>> 9404d035
#[derive(Copy, Clone)]
pub enum TextAlignment {
    /// Left alignment
    Left,
    /// Right alignment
    Right,
    /// Center alignment
    Center,
}

/// Style of a text
#[derive(Clone)]
pub struct TextStyle<'a> {
    pub font: FontDesc<'a>,
    pub color: RGBAColor,
    pub alignment: TextAlignment,
}

pub trait IntoTextStyle<'a> {
    fn into_text_style<P: HasDimension>(self, parent: &P) -> TextStyle<'a>;
}

impl<'a> IntoTextStyle<'a> for FontDesc<'a> {
    fn into_text_style<P: HasDimension>(self, _: &P) -> TextStyle<'a> {
        self.into()
    }
}

impl<'a> IntoTextStyle<'a> for TextStyle<'a> {
    fn into_text_style<P: HasDimension>(self, _: &P) -> TextStyle<'a> {
        self
    }
}

impl<'a> IntoTextStyle<'a> for FontFamily<'a> {
    fn into_text_style<P: HasDimension>(self, _: &P) -> TextStyle<'a> {
        self.into()
    }
}

impl<'a, T: SizeDesc> IntoTextStyle<'a> for (&'a str, T) {
    fn into_text_style<P: HasDimension>(self, parent: &P) -> TextStyle<'a> {
        (self.0, self.1.in_pixels(parent)).into()
    }
}

impl<'a, T: SizeDesc> IntoTextStyle<'a> for (FontFamily<'a>, T) {
    fn into_text_style<P: HasDimension>(self, parent: &P) -> TextStyle<'a> {
        (self.0, self.1.in_pixels(parent)).into()
    }
}

impl<'a, T: SizeDesc> IntoTextStyle<'a> for (&'a str, T, FontStyle) {
    fn into_text_style<P: HasDimension>(self, parent: &P) -> TextStyle<'a> {
        Into::<FontDesc>::into((self.0, self.1.in_pixels(parent), self.2)).into()
    }
}

impl<'a, T: SizeDesc> IntoTextStyle<'a> for (FontFamily<'a>, T, FontStyle) {
    fn into_text_style<P: HasDimension>(self, parent: &P) -> TextStyle<'a> {
        Into::<FontDesc>::into((self.0, self.1.in_pixels(parent), self.2)).into()
    }
}

impl<'a> TextStyle<'a> {
    /// Sets the color of the style.
    ///
    /// - `color`: The required color
    /// - **returns** The up-to-dated text style
    ///
    /// ```rust
    /// use plotters::prelude::*;
    ///
    /// let style = TextStyle::from(("sans-serif", 20).into_font()).color(&RED);
    /// ```
    pub fn color<C: Color>(&self, color: &'a C) -> Self {
        Self {
            font: self.font.clone(),
            color: color.to_rgba(),
            alignment: self.alignment,
        }
    }

    /// Sets the font transformation of the style.
    ///
    /// - `trans`: The required transformation
    /// - **returns** The up-to-dated text style
    ///
    /// ```rust
    /// use plotters::prelude::*;
    ///
    /// let style = TextStyle::from(("sans-serif", 20).into_font()).transform(FontTransform::Rotate90);
    /// ```
    pub fn transform(&self, trans: FontTransform) -> Self {
        Self {
            font: self.font.clone().transform(trans),
            color: self.color.clone(),
            alignment: self.alignment,
        }
    }

    /// Sets the text alignment of the style.
    ///
    /// - `color`: The required alignment
    /// - **returns** The up-to-dated text style
    ///
    /// ```rust
    /// use plotters::prelude::*;
    /// use plotters::style::TextAlignment;
    ///
    /// let style = TextStyle::from(("sans-serif", 20).into_font()).alignment(TextAlignment::Right);
    /// ```
    pub fn alignment(&self, alignment: TextAlignment) -> Self {
        Self {
            font: self.font.clone(),
            color: self.color.clone(),
            alignment,
        }
    }
}

/// Make sure that we are able to automatically copy the `TextStyle`
impl<'a, 'b: 'a> Into<TextStyle<'a>> for &'b TextStyle<'a> {
    fn into(self) -> TextStyle<'a> {
        self.clone()
    }
}

impl<'a, T: Into<FontDesc<'a>>> From<T> for TextStyle<'a> {
    fn from(font: T) -> Self {
        Self {
            font: font.into(),
            color: BLACK.to_rgba(),
            alignment: TextAlignment::Left,
        }
    }
}<|MERGE_RESOLUTION|>--- conflicted
+++ resolved
@@ -3,14 +3,10 @@
 use super::size::{HasDimension, SizeDesc};
 use super::BLACK;
 
-<<<<<<< HEAD
-/// The alignment of the text
-=======
 /// The alignment of the text.
 ///
 /// Used to determine the invariant (anchor) points for backends
 /// which render the text on the client side.
->>>>>>> 9404d035
 #[derive(Copy, Clone)]
 pub enum TextAlignment {
     /// Left alignment
