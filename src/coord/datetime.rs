/// The datetime coordinates
use chrono::{Date, DateTime, Datelike, Duration, NaiveTime, TimeZone, Timelike};
use std::ops::Range;

use super::{AsRangedCoord, DiscreteRanged, Ranged};

/// The trait that describe some time value
pub trait TimeValue: Eq {
    type Tz: TimeZone;
    /// Returns the date that is no later than the time
    fn date_floor(&self) -> Date<Self::Tz>;
    /// Returns the date that is no earlier than the time
    fn date_ceil(&self) -> Date<Self::Tz>;
    /// Returns the maximum value that is earlier than the given date
    fn earliest_after_date(date: Date<Self::Tz>) -> Self;
    /// Returns the duration between two time value
    fn subtract(&self, other: &Self) -> Duration;
    /// Get the timezone information for current value
    fn timezone(&self) -> Self::Tz;

    /// Map the coord
    fn map_coord(value: &Self, begin: &Self, end: &Self, limit: (i32, i32)) -> i32 {
        let total_span = end.subtract(begin);
        let value_span = value.subtract(begin);

        // First, lets try the nanoseconds precision
        if let Some(total_ns) = total_span.num_nanoseconds() {
            if let Some(value_ns) = value_span.num_nanoseconds() {
                return (f64::from(limit.1 - limit.0) * value_ns as f64 / total_ns as f64) as i32
                    + limit.0;
            }
        }

        // If it overflows, it means we have a time span nearly 300 years, we are safe to ignore the
        // portion less than 1 day.
        let total_days = total_span.num_days() as f64;
        let value_days = value_span.num_days() as f64;

        (f64::from(limit.1 - limit.0) * value_days / total_days) as i32 + limit.0
    }
}

impl<Z: TimeZone> TimeValue for Date<Z> {
    type Tz = Z;
    fn date_floor(&self) -> Date<Z> {
        self.clone()
    }
    fn date_ceil(&self) -> Date<Z> {
        self.clone()
    }
    fn earliest_after_date(date: Date<Z>) -> Self {
        date
    }
    fn subtract(&self, other: &Date<Z>) -> Duration {
        self.clone() - other.clone()
    }
    fn timezone(&self) -> Self::Tz {
        self.timezone()
    }
}

impl<Z: TimeZone> TimeValue for DateTime<Z> {
    type Tz = Z;
    fn date_floor(&self) -> Date<Z> {
        self.date()
    }
    fn date_ceil(&self) -> Date<Z> {
        if self.time().num_seconds_from_midnight() > 0 {
            self.date() + Duration::days(1)
        } else {
            self.date()
        }
    }
    fn earliest_after_date(date: Date<Z>) -> DateTime<Z> {
        date.and_hms(0, 0, 0)
    }

    fn subtract(&self, other: &DateTime<Z>) -> Duration {
        self.clone() - other.clone()
    }
    fn timezone(&self) -> Self::Tz {
        self.timezone()
    }
}

/// The ranged coordinate for date
#[derive(Clone)]
pub struct RangedDate<Z: TimeZone>(Date<Z>, Date<Z>);

impl<Z: TimeZone> From<Range<Date<Z>>> for RangedDate<Z> {
    fn from(range: Range<Date<Z>>) -> Self {
        Self(range.start, range.end)
    }
}

impl<Z: TimeZone> Ranged for RangedDate<Z> {
    type ValueType = Date<Z>;

    fn range(&self) -> Range<Date<Z>> {
        self.0.clone()..self.1.clone()
    }

    fn map(&self, value: &Self::ValueType, limit: (i32, i32)) -> i32 {
        TimeValue::map_coord(value, &self.0, &self.1, limit)
    }

    fn key_points(&self, max_points: usize) -> Vec<Self::ValueType> {
        let mut ret = vec![];

        let total_days = (self.1.clone() - self.0.clone()).num_days();
        let total_weeks = (self.1.clone() - self.0.clone()).num_weeks();

        if total_days > 0 && total_days as usize <= max_points {
            for day_idx in 0..=total_days {
                ret.push(self.0.clone() + Duration::days(day_idx));
            }
            return ret;
        }

        if total_weeks > 0 && total_weeks as usize <= max_points {
            for day_idx in 0..=total_weeks {
                ret.push(self.0.clone() + Duration::weeks(day_idx));
            }
            return ret;
        }

        let week_per_point = ((total_weeks as f64) / (max_points as f64)).ceil() as usize;

        for idx in 0..=(total_weeks as usize / week_per_point) {
            ret.push(self.0.clone() + Duration::weeks((idx * week_per_point) as i64));
        }

        ret
    }
}

impl<Z: TimeZone> DiscreteRanged for RangedDate<Z> {
    type RangeParameter = ();
    fn get_range_parameter(&self) -> () {}
    fn next_value(this: &Date<Z>, _: &()) -> Date<Z> {
        this.clone() + Duration::days(1)
    }

    fn previous_value(this: &Date<Z>, _: &()) -> Date<Z> {
        this.clone() - Duration::days(1)
    }
}

impl<Z: TimeZone> AsRangedCoord for Range<Date<Z>> {
    type CoordDescType = RangedDate<Z>;
    type Value = Date<Z>;
}

/// Indicates the coord has a monthly resolution
<<<<<<< HEAD
///
/// Note: since month doesn't have a constant duration.
/// We can't use a simple granularity to describe it. Thus we have
/// this axis decorator to make it yield monthly key-points.
=======
#[derive(Clone)]
>>>>>>> 186074bc
pub struct Monthly<T: TimeValue>(Range<T>);

impl<T: TimeValue + Clone> AsRangedCoord for Monthly<T> {
    type CoordDescType = Monthly<T>;
    type Value = T;
}

impl<T: TimeValue + Clone> Ranged for Monthly<T> {
    type ValueType = T;

    fn range(&self) -> Range<T> {
        self.0.start.clone()..self.0.end.clone()
    }

    fn map(&self, value: &Self::ValueType, limit: (i32, i32)) -> i32 {
        T::map_coord(value, &self.0.start, &self.0.end, limit)
    }

    fn key_points(&self, max_points: usize) -> Vec<Self::ValueType> {
        let start_date = self.0.start.date_ceil();
        let end_date = self.0.end.date_floor();

        let mut start_year = start_date.year();
        let mut start_month = start_date.month();
        let start_day = start_date.day();

        let end_year = end_date.year();
        let end_month = end_date.month();

        if start_day != 1 {
            start_month += 1;
            if start_month == 13 {
                start_month = 1;
                start_year += 1;
            }
        }

        let total_month = (end_year - start_year) * 12 + end_month as i32 - start_month as i32;

        fn generate_key_points<T: TimeValue>(
            mut start_year: i32,
            mut start_month: i32,
            end_year: i32,
            end_month: i32,
            step: u32,
            tz: T::Tz,
        ) -> Vec<T> {
            let mut ret = vec![];
            while end_year > start_year || (end_year == start_year && end_month >= start_month) {
                ret.push(T::earliest_after_date(tz.ymd(
                    start_year,
                    start_month as u32,
                    1,
                )));
                start_month += step as i32;

                if start_month >= 13 {
                    start_year += start_month / 12;
                    start_month %= 12;
                }
            }

            ret
        }

        if total_month as usize <= max_points {
            // Monthly
            return generate_key_points(
                start_year,
                start_month as i32,
                end_year,
                end_month as i32,
                1,
                self.0.start.timezone(),
            );
        } else if total_month as usize <= max_points * 3 {
            // Quarterly
            return generate_key_points(
                start_year,
                start_month as i32,
                end_year,
                end_month as i32,
                3,
                self.0.start.timezone(),
            );
        } else if total_month as usize <= max_points * 6 {
            // Biyearly
            return generate_key_points(
                start_year,
                start_month as i32,
                end_year,
                end_month as i32,
                6,
                self.0.start.timezone(),
            );
        }

        // Otherwise we could generate the yearly keypoints
        generate_yearly_keypoints(
            max_points,
            start_year,
            start_month,
            end_year,
            end_month,
            self.0.start.timezone(),
        )
    }
}

impl<T: TimeValue + Clone> DiscreteRanged for Monthly<T> {
    type RangeParameter = ();
    fn get_range_parameter(&self) -> () {}
    fn next_value(this: &T, _: &()) -> T {
        let mut year = this.date_ceil().year();
        let mut month = this.date_ceil().month();
        month += 1;
        if month == 13 {
            month = 1;
            year += 1;
        }
        T::earliest_after_date(this.timezone().ymd(year, month, this.date_ceil().day()))
    }

    fn previous_value(this: &T, _: &()) -> T {
        let mut year = this.clone().date_floor().year();
        let mut month = this.clone().date_floor().month();
        month -= 1;
        if month == 0 {
            month = 12;
            year -= 1;
        }
        T::earliest_after_date(this.timezone().ymd(year, month, this.date_floor().day()))
    }
}

<<<<<<< HEAD
/// Indicate the coord has a yearly granularity.
=======
/// Indicate the coord has a yearly resolution
#[derive(Clone)]
>>>>>>> 186074bc
pub struct Yearly<T: TimeValue>(Range<T>);

impl<T: TimeValue + Clone> AsRangedCoord for Yearly<T> {
    type CoordDescType = Yearly<T>;
    type Value = T;
}

fn generate_yearly_keypoints<T: TimeValue>(
    max_points: usize,
    mut start_year: i32,
    start_month: u32,
    mut end_year: i32,
    end_month: u32,
    tz: T::Tz,
) -> Vec<T> {
    if start_month > end_month {
        end_year -= 1;
    }

    let mut exp10 = 1;

    while (end_year - start_year + 1) as usize / (exp10 * 10) > max_points {
        exp10 *= 10;
    }

    let mut freq = exp10;

    for try_freq in &[1, 2, 5, 10] {
        freq = *try_freq * exp10;
        if (end_year - start_year + 1) as usize / (exp10 * *try_freq) <= max_points {
            break;
        }
    }

    let mut ret = vec![];

    while start_year <= end_year {
        ret.push(T::earliest_after_date(tz.ymd(start_year, start_month, 1)));
        start_year += freq as i32;
    }

    ret
}

impl<T: TimeValue + Clone> Ranged for Yearly<T> {
    type ValueType = T;

    fn range(&self) -> Range<T> {
        self.0.start.clone()..self.0.end.clone()
    }

    fn map(&self, value: &Self::ValueType, limit: (i32, i32)) -> i32 {
        T::map_coord(value, &self.0.start, &self.0.end, limit)
    }

    fn key_points(&self, max_points: usize) -> Vec<Self::ValueType> {
        let start_date = self.0.start.date_ceil();
        let end_date = self.0.end.date_floor();

        let mut start_year = start_date.year();
        let mut start_month = start_date.month();
        let start_day = start_date.day();

        let end_year = end_date.year();
        let end_month = end_date.month();

        if start_day != 1 {
            start_month += 1;
            if start_month == 13 {
                start_month = 1;
                start_year += 1;
            }
        }

        generate_yearly_keypoints(
            max_points,
            start_year,
            start_month,
            end_year,
            end_month,
            self.0.start.timezone(),
        )
    }
}

impl<T: TimeValue + Clone> DiscreteRanged for Yearly<T> {
    type RangeParameter = ();
    fn get_range_parameter(&self) -> () {}
    fn next_value(this: &T, _: &()) -> T {
        T::earliest_after_date(this.timezone().ymd(this.date_floor().year() + 1, 1, 1))
    }

    fn previous_value(this: &T, _: &()) -> T {
        T::earliest_after_date(this.timezone().ymd(this.date_ceil().year() - 1, 1, 1))
    }
}

/// The trait that converts a normal date coord into a yearly one
pub trait IntoMonthly<T: TimeValue> {
    fn monthly(self) -> Monthly<T>;
}

/// The trait that converts a normal date coord into a yearly one
pub trait IntoYearly<T: TimeValue> {
    fn yearly(self) -> Yearly<T>;
}

impl<T: TimeValue> IntoMonthly<T> for Range<T> {
    fn monthly(self) -> Monthly<T> {
        Monthly(self)
    }
}

impl<T: TimeValue> IntoYearly<T> for Range<T> {
    fn yearly(self) -> Yearly<T> {
        Yearly(self)
    }
}

/// The ranged coordinate for the date and time
#[derive(Clone)]
pub struct RangedDateTime<Z: TimeZone>(DateTime<Z>, DateTime<Z>);

impl<Z: TimeZone> AsRangedCoord for Range<DateTime<Z>> {
    type CoordDescType = RangedDateTime<Z>;
    type Value = Date<Z>;
}

impl<Z: TimeZone> From<Range<DateTime<Z>>> for RangedDateTime<Z> {
    fn from(range: Range<DateTime<Z>>) -> Self {
        Self(range.start, range.end)
    }
}

impl<Z: TimeZone> Ranged for RangedDateTime<Z> {
    type ValueType = DateTime<Z>;

    fn range(&self) -> Range<DateTime<Z>> {
        self.0.clone()..self.1.clone()
    }

    fn map(&self, value: &Self::ValueType, limit: (i32, i32)) -> i32 {
        TimeValue::map_coord(value, &self.0, &self.1, limit)
    }

    fn key_points(&self, max_points: usize) -> Vec<Self::ValueType> {
        let total_span = self.1.clone() - self.0.clone();

        if let Some(total_ns) = total_span.num_nanoseconds() {
            if let Some(actual_ns_per_point) =
                compute_period_per_point(total_ns as u64, max_points, true)
            {
                let start_time_ns = u64::from(self.0.time().num_seconds_from_midnight())
                    * 1_000_000_000
                    + u64::from(self.0.time().nanosecond());

                let mut start_time = self
                    .0
                    .date_floor()
                    .and_time(
                        NaiveTime::from_hms(0, 0, 0)
                            + Duration::nanoseconds(if start_time_ns % actual_ns_per_point > 0 {
                                start_time_ns
                                    + (actual_ns_per_point - start_time_ns % actual_ns_per_point)
                            } else {
                                start_time_ns
                            } as i64),
                    )
                    .unwrap();

                let mut ret = vec![];

                while start_time < self.1 {
                    ret.push(start_time.clone());
                    start_time = start_time + Duration::nanoseconds(actual_ns_per_point as i64);
                }

                return ret;
            }
        }

        // Otherwise, it actually behaves like a date
        let date_range = RangedDate(self.0.date_ceil(), self.1.date_floor());

        date_range
            .key_points(max_points)
            .into_iter()
            .map(|x| x.and_hms(0, 0, 0))
            .collect()
    }
}

/// The coordinate that for duration of time
#[derive(Clone)]
pub struct RangedDuration(Duration, Duration);

impl AsRangedCoord for Range<Duration> {
    type CoordDescType = RangedDuration;
    type Value = Duration;
}

impl From<Range<Duration>> for RangedDuration {
    fn from(range: Range<Duration>) -> Self {
        Self(range.start, range.end)
    }
}

impl Ranged for RangedDuration {
    type ValueType = Duration;

    fn range(&self) -> Range<Duration> {
        self.0..self.1
    }

    fn map(&self, value: &Self::ValueType, limit: (i32, i32)) -> i32 {
        let total_span = self.1 - self.0;
        let value_span = *value - self.0;

        if let Some(total_ns) = total_span.num_nanoseconds() {
            if let Some(value_ns) = value_span.num_nanoseconds() {
                return limit.0
                    + (f64::from(limit.1 - limit.0) * value_ns as f64 / total_ns as f64 + 1e-10)
                        as i32;
            }
            return limit.1;
        }

        let total_days = total_span.num_days();
        let value_days = value_span.num_days();

        limit.0
            + (f64::from(limit.1 - limit.0) * value_days as f64 / total_days as f64 + 1e-10) as i32
    }

    fn key_points(&self, max_points: usize) -> Vec<Self::ValueType> {
        let total_span = self.1 - self.0;

        if let Some(total_ns) = total_span.num_nanoseconds() {
            if let Some(period) = compute_period_per_point(total_ns as u64, max_points, false) {
                let mut start_ns = self.0.num_nanoseconds().unwrap();

                if start_ns as u64 % period > 0 {
                    if start_ns > 0 {
                        start_ns += period as i64 - (start_ns % period as i64);
                    } else {
                        start_ns -= start_ns % period as i64;
                    }
                }

                let mut current = Duration::nanoseconds(start_ns);
                let mut ret = vec![];

                while current < self.1 {
                    ret.push(current);
                    current = current + Duration::nanoseconds(period as i64);
                }

                return ret;
            }
        }

        let begin_days = self.0.num_days();
        let end_days = self.1.num_days();

        let mut days_per_tick = 1;
        let mut idx = 0;
        const MULTIPLIER: &[i32] = &[1, 2, 5];

        while (end_days - begin_days) / i64::from(days_per_tick * MULTIPLIER[idx])
            > max_points as i64
        {
            idx += 1;
            if idx == MULTIPLIER.len() {
                idx = 0;
                days_per_tick *= 10;
            }
        }

        days_per_tick *= MULTIPLIER[idx];

        let mut ret = vec![];

        let mut current = Duration::days(
            self.0.num_days()
                + if Duration::days(self.0.num_days()) != self.0 {
                    1
                } else {
                    0
                },
        );

        while current < self.1 {
            ret.push(current);
            current = current + Duration::days(i64::from(days_per_tick));
        }

        ret
    }
}

#[allow(clippy::inconsistent_digit_grouping)]
fn compute_period_per_point(total_ns: u64, max_points: usize, sub_daily: bool) -> Option<u64> {
    let min_ns_per_point = total_ns as f64 / max_points as f64;
    let actual_ns_per_point: u64 = (10u64).pow((min_ns_per_point as f64).log10().floor() as u32);

    fn determine_actual_ns_per_point(
        total_ns: u64,
        mut actual_ns_per_point: u64,
        units: &[u64],
        base: u64,
        max_points: usize,
    ) -> u64 {
        let mut unit_per_point_idx = 0;
        while total_ns / actual_ns_per_point > max_points as u64 * units[unit_per_point_idx] {
            unit_per_point_idx += 1;
            if unit_per_point_idx == units.len() {
                unit_per_point_idx = 0;
                actual_ns_per_point *= base;
            }
        }
        units[unit_per_point_idx] * actual_ns_per_point
    }

    if actual_ns_per_point < 1_000_000_000 {
        Some(determine_actual_ns_per_point(
            total_ns as u64,
            actual_ns_per_point,
            &[1, 2, 5],
            10,
            max_points,
        ))
    } else if actual_ns_per_point < 3600_000_000_000 {
        Some(determine_actual_ns_per_point(
            total_ns as u64,
            1_000_000_000,
            &[1, 2, 5, 10, 15, 20, 30],
            60,
            max_points,
        ))
    } else if actual_ns_per_point < 3600_000_000_000 * 24 {
        Some(determine_actual_ns_per_point(
            total_ns as u64,
            3600_000_000_000,
            &[1, 2, 4, 8, 12],
            24,
            max_points,
        ))
    } else if !sub_daily {
        if actual_ns_per_point < 3600_000_000_000 * 24 * 10 {
            Some(determine_actual_ns_per_point(
                total_ns as u64,
                3600_000_000_000 * 24,
                &[1, 2, 5, 7],
                10,
                max_points,
            ))
        } else {
            Some(determine_actual_ns_per_point(
                total_ns as u64,
                3600_000_000_000 * 24 * 10,
                &[1, 2, 5],
                10,
                max_points,
            ))
        }
    } else {
        None
    }
}

#[cfg(test)]
mod test {
    use super::*;
    use chrono::{TimeZone, Utc};

    #[test]
    fn test_date_range_long() {
        let range = Utc.ymd(1000, 1, 1)..Utc.ymd(2999, 1, 1);

        let ranged_coord = Into::<RangedDate<_>>::into(range);

        assert_eq!(ranged_coord.map(&Utc.ymd(1000, 8, 10), (0, 100)), 0);
        assert_eq!(ranged_coord.map(&Utc.ymd(2999, 8, 10), (0, 100)), 100);

        let kps = ranged_coord.key_points(23);

        assert!(kps.len() <= 23);
        let max = kps
            .iter()
            .zip(kps.iter().skip(1))
            .map(|(p, n)| (*n - *p).num_days())
            .max()
            .unwrap();
        let min = kps
            .iter()
            .zip(kps.iter().skip(1))
            .map(|(p, n)| (*n - *p).num_days())
            .min()
            .unwrap();
        assert_eq!(max, min);
        assert_eq!(max % 7, 0);
    }

    #[test]
    fn test_date_range_short() {
        let range = Utc.ymd(2019, 1, 1)..Utc.ymd(2019, 1, 21);
        let ranged_coord = Into::<RangedDate<_>>::into(range);

        let kps = ranged_coord.key_points(4);

        assert_eq!(kps.len(), 3);

        let max = kps
            .iter()
            .zip(kps.iter().skip(1))
            .map(|(p, n)| (*n - *p).num_days())
            .max()
            .unwrap();
        let min = kps
            .iter()
            .zip(kps.iter().skip(1))
            .map(|(p, n)| (*n - *p).num_days())
            .min()
            .unwrap();
        assert_eq!(max, min);
        assert_eq!(max, 7);

        let kps = ranged_coord.key_points(30);
        assert_eq!(kps.len(), 21);
        let max = kps
            .iter()
            .zip(kps.iter().skip(1))
            .map(|(p, n)| (*n - *p).num_days())
            .max()
            .unwrap();
        let min = kps
            .iter()
            .zip(kps.iter().skip(1))
            .map(|(p, n)| (*n - *p).num_days())
            .min()
            .unwrap();
        assert_eq!(max, min);
        assert_eq!(max, 1);
    }

    #[test]
    fn test_yearly_date_range() {
        let range = Utc.ymd(1000, 8, 5)..Utc.ymd(2999, 1, 1);
        let ranged_coord = range.yearly();

        assert_eq!(ranged_coord.map(&Utc.ymd(1000, 8, 10), (0, 100)), 0);
        assert_eq!(ranged_coord.map(&Utc.ymd(2999, 8, 10), (0, 100)), 100);

        let kps = ranged_coord.key_points(23);

        assert!(kps.len() <= 23);
        let max = kps
            .iter()
            .zip(kps.iter().skip(1))
            .map(|(p, n)| (*n - *p).num_days())
            .max()
            .unwrap();
        let min = kps
            .iter()
            .zip(kps.iter().skip(1))
            .map(|(p, n)| (*n - *p).num_days())
            .min()
            .unwrap();
        assert!(max != min);

        assert!(kps.into_iter().all(|x| x.month() == 9 && x.day() == 1));

        let range = Utc.ymd(2019, 8, 5)..Utc.ymd(2020, 1, 1);
        let ranged_coord = range.yearly();
        let kps = ranged_coord.key_points(23);
        assert!(kps.len() == 1);
    }

    #[test]
    fn test_monthly_date_range() {
        let range = Utc.ymd(2019, 8, 5)..Utc.ymd(2020, 9, 1);
        let ranged_coord = range.monthly();

        let kps = ranged_coord.key_points(15);

        assert!(kps.len() <= 15);
        assert!(kps.iter().all(|x| x.day() == 1));
        assert!(kps.into_iter().any(|x| x.month() != 9));

        let kps = ranged_coord.key_points(5);
        assert!(kps.len() <= 5);
        assert!(kps.iter().all(|x| x.day() == 1));
        let kps: Vec<_> = kps.into_iter().map(|x| x.month()).collect();
        assert_eq!(kps, vec![9, 12, 3, 6, 9]);

        // TODO: Investigate why max_point = 1 breaks the contract
        let kps = ranged_coord.key_points(3);
        assert!(kps.len() == 3);
        assert!(kps.iter().all(|x| x.day() == 1));
        let kps: Vec<_> = kps.into_iter().map(|x| x.month()).collect();
        assert_eq!(kps, vec![9, 3, 9]);
    }

    #[test]
    fn test_datetime_long_range() {
        let coord: RangedDateTime<_> =
            (Utc.ymd(1000, 1, 1).and_hms(0, 0, 0)..Utc.ymd(3000, 1, 1).and_hms(0, 0, 0)).into();

        assert_eq!(
            coord.map(&Utc.ymd(1000, 1, 1).and_hms(0, 0, 0), (0, 100)),
            0
        );
        assert_eq!(
            coord.map(&Utc.ymd(3000, 1, 1).and_hms(0, 0, 0), (0, 100)),
            100
        );

        let kps = coord.key_points(23);

        assert!(kps.len() <= 23);
        let max = kps
            .iter()
            .zip(kps.iter().skip(1))
            .map(|(p, n)| (*n - *p).num_seconds())
            .max()
            .unwrap();
        let min = kps
            .iter()
            .zip(kps.iter().skip(1))
            .map(|(p, n)| (*n - *p).num_seconds())
            .min()
            .unwrap();
        assert!(max == min);
        assert!(max % (24 * 3600 * 7) == 0);
    }

    #[test]
    fn test_datetime_medium_range() {
        let coord: RangedDateTime<_> =
            (Utc.ymd(2019, 1, 1).and_hms(0, 0, 0)..Utc.ymd(2019, 1, 11).and_hms(0, 0, 0)).into();

        let kps = coord.key_points(23);

        assert!(kps.len() <= 23);
        let max = kps
            .iter()
            .zip(kps.iter().skip(1))
            .map(|(p, n)| (*n - *p).num_seconds())
            .max()
            .unwrap();
        let min = kps
            .iter()
            .zip(kps.iter().skip(1))
            .map(|(p, n)| (*n - *p).num_seconds())
            .min()
            .unwrap();
        assert!(max == min);
        assert_eq!(max, 12 * 3600);
    }

    #[test]
    fn test_datetime_short_range() {
        let coord: RangedDateTime<_> =
            (Utc.ymd(2019, 1, 1).and_hms(0, 0, 0)..Utc.ymd(2019, 1, 2).and_hms(0, 0, 0)).into();

        let kps = coord.key_points(50);

        assert!(kps.len() <= 50);
        let max = kps
            .iter()
            .zip(kps.iter().skip(1))
            .map(|(p, n)| (*n - *p).num_seconds())
            .max()
            .unwrap();
        let min = kps
            .iter()
            .zip(kps.iter().skip(1))
            .map(|(p, n)| (*n - *p).num_seconds())
            .min()
            .unwrap();
        assert!(max == min);
        assert_eq!(max, 1800);
    }

    #[test]
    fn test_datetime_nano_range() {
        let start = Utc.ymd(2019, 1, 1).and_hms(0, 0, 0);
        let end = start.clone() + Duration::nanoseconds(100);
        let coord: RangedDateTime<_> = (start..end).into();

        let kps = coord.key_points(50);

        assert!(kps.len() <= 50);
        let max = kps
            .iter()
            .zip(kps.iter().skip(1))
            .map(|(p, n)| (*n - *p).num_nanoseconds().unwrap())
            .max()
            .unwrap();
        let min = kps
            .iter()
            .zip(kps.iter().skip(1))
            .map(|(p, n)| (*n - *p).num_nanoseconds().unwrap())
            .min()
            .unwrap();
        assert!(max == min);
        assert_eq!(max, 2);
    }

    #[test]
    fn test_duration_long_range() {
        let coord: RangedDuration = (Duration::days(-1000000)..Duration::days(1000000)).into();

        assert_eq!(coord.map(&Duration::days(-1000000), (0, 100)), 0);
        assert_eq!(coord.map(&Duration::days(1000000), (0, 100)), 100);

        let kps = coord.key_points(23);

        assert!(kps.len() <= 23);
        let max = kps
            .iter()
            .zip(kps.iter().skip(1))
            .map(|(p, n)| (*n - *p).num_seconds())
            .max()
            .unwrap();
        let min = kps
            .iter()
            .zip(kps.iter().skip(1))
            .map(|(p, n)| (*n - *p).num_seconds())
            .min()
            .unwrap();
        assert!(max == min);
        assert!(max % (24 * 3600 * 10000) == 0);
    }

    #[test]
    fn test_duration_daily_range() {
        let coord: RangedDuration = (Duration::days(0)..Duration::hours(25)).into();

        let kps = coord.key_points(23);

        assert!(kps.len() <= 23);
        let max = kps
            .iter()
            .zip(kps.iter().skip(1))
            .map(|(p, n)| (*n - *p).num_seconds())
            .max()
            .unwrap();
        let min = kps
            .iter()
            .zip(kps.iter().skip(1))
            .map(|(p, n)| (*n - *p).num_seconds())
            .min()
            .unwrap();
        assert!(max == min);
        assert_eq!(max, 3600 * 2);
    }
}<|MERGE_RESOLUTION|>--- conflicted
+++ resolved
@@ -152,14 +152,11 @@
 }
 
 /// Indicates the coord has a monthly resolution
-<<<<<<< HEAD
 ///
 /// Note: since month doesn't have a constant duration.
 /// We can't use a simple granularity to describe it. Thus we have
 /// this axis decorator to make it yield monthly key-points.
-=======
 #[derive(Clone)]
->>>>>>> 186074bc
 pub struct Monthly<T: TimeValue>(Range<T>);
 
 impl<T: TimeValue + Clone> AsRangedCoord for Monthly<T> {
@@ -295,12 +292,8 @@
     }
 }
 
-<<<<<<< HEAD
 /// Indicate the coord has a yearly granularity.
-=======
-/// Indicate the coord has a yearly resolution
 #[derive(Clone)]
->>>>>>> 186074bc
 pub struct Yearly<T: TimeValue>(Range<T>);
 
 impl<T: TimeValue + Clone> AsRangedCoord for Yearly<T> {
